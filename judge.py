--- conflicted
+++ resolved
@@ -46,12 +46,8 @@
         self.packet_manager.begin_grading_packet()
         case = 1
         for input_file, output_file, point_value in io_files:
-<<<<<<< HEAD
             # TODO: get time and memory limits
             with ProgramJudge(arguments, 5, 16384, *args) as judge:
-=======
-            with ProgramJudge(arguments, *args) as judge:
->>>>>>> 29bfb961
                 result = Result()
                 judge.run(result, openfile(input_file), openfile(output_file))
                 self.packet_manager.test_case_status_packet(case,
@@ -262,7 +258,6 @@
 
     print "Running %s judge..." % (["local", "live"][args.server_host is not None])
 
-<<<<<<< HEAD
     cpp_source=r'''#include <iostream>
 #include <cstdio>
 
@@ -284,26 +279,17 @@
     py2_source=r'''for i in xrange(int(raw_input())):
     print sum(map(int, raw_input().split()))
 '''
-    with (LocalJudge if args.server_host is None else Judge)(args.server_host, args.server_port) as judge:
-        try:
-            #judge.begin_grading("aplusb", "CPP", cpp_source)
-            judge.begin_grading("aplusb", "PY2", py2_source)
-        except Exception:
-            traceback.print_exc()
-
-    print "Done"
-=======
     if args.server_host:
         judge = Judge(args.server_host, args.server_port)
         judge.listen()
     else:
         with LocalJudge() as judge:
             try:
-                judge.begin_grading("aplusb", "PY2", "aplusb.py")
+                #judge.begin_grading("aplusb", "CPP", cpp_source)
+                judge.begin_grading("aplusb", "PY2", py2_source)
             except Exception:
                 traceback.print_exc()
         print "Done"
->>>>>>> 29bfb961
 
 
 if __name__ == "__main__":
