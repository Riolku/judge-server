--- conflicted
+++ resolved
@@ -1,10 +1,7 @@
-<<<<<<< HEAD
 from __future__ import print_function
 
 import traceback
-=======
 import logging
->>>>>>> 1a09ae6b
 from contextlib import closing
 from threading import Thread, Event
 try:
@@ -105,12 +102,8 @@
             try:
                 self._monitor.start()
             except OSError:
-<<<<<<< HEAD
+                logger.exception('Failed to start problem monitor.')
                 print(ansi_style('#ansi[Warning: failed to start problem monitor!](yellow)'))
-=======
-                logger.exception('Failed to start problem monitor.')
-                print ansi_style('#ansi[Warning: failed to start problem monitor!](yellow)')
->>>>>>> 1a09ae6b
         if self._refresher is not None:
             self._refresher.start()
 
